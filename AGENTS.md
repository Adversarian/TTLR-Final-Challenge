--- conflicted
+++ resolved
@@ -25,7 +25,6 @@
 - Build a CLI or script to replay stored logs against the agent locally without hitting external services.
 
 ## Pending Decisions / TODOs
-<<<<<<< HEAD
 - Add automated tests validating agent behaviours (sanity guards, tool fan-out, numeric formatting).
 - Implement end-to-end scenario fixtures once data access is available.
 - Evaluate performance/latency monitoring hooks (Logfire integration optional).
@@ -37,12 +36,4 @@
 - **Pydantic-AI wiring**: Tools live in `app/agent/tools.py` and expose ProductResolve, FeatureLookup, and SellerStats exactly per spec. System prompt is dynamically assembled in `app/agent/prompt.py` so the LLM sees cached base keys.
 - **Memory & logging**: `app/memory.py` stores TTL-bound chat state (history + last base key). Structured JSONL logs are emitted through `app/logging.py`; replay utility exists at `scripts/replay.py` supporting both inspection and optional HTTP replays.
 - **Data ingestion**: `app/ingestion.py` downloads the parquet bundle with `gdown`, materialises required tables (brands, categories, shops, members, base_products), builds search text/feature flattening, and ensures FTS/trigram + seller indexes. Docker `CMD` runs ingestion before booting uvicorn so the image is self-sufficient.
-- **Environment**: `.env.template` lists `DATABASE_URL`, `PRIMARY_MODEL`, and optional logging/data variables. Dependencies are pinned in `pyproject.toml`; Docker installs them with `uv pip install --system .`.
-=======
-- Finalize schema for ingestion tables and confirm indexes for FTS/trigram queries.
-- Define Python project layout (likely FastAPI + Pydantic-AI integration) and service entrypoint.
-- Draft list of dependencies to pin via `uv`.
-- Plan automated tests covering protocol sanity checks and core scenarios.
-
-Update this file whenever significant architectural decisions are made.
->>>>>>> 2070279c
+- **Environment**: `.env.template` lists `DATABASE_URL`, `PRIMARY_MODEL`, and optional logging/data variables. Dependencies are pinned in `pyproject.toml`; Docker installs them with `uv pip install --system .`.