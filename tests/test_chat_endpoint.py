--- conflicted
+++ resolved
@@ -95,7 +95,6 @@
     }
 
 
-<<<<<<< HEAD
 def test_image_routing_when_text_is_last(monkeypatch: pytest.MonkeyPatch) -> None:
     """Presence of any image payload should trigger the vision agent."""
 
@@ -142,9 +141,6 @@
         "member_random_keys": None,
     }
 
-
-=======
->>>>>>> ae53ed35
 def test_invalid_image_payload_returns_400(monkeypatch: pytest.MonkeyPatch) -> None:
     """Malformed base64 data should raise a client error before hitting the agent."""
 
