"""Agent setup and tool definitions for the shopping assistant."""

from __future__ import annotations

from collections import defaultdict
from dataclasses import dataclass
from decimal import Decimal
from functools import lru_cache
import os
from statistics import mean
from typing import List, Sequence

import logfire
from pydantic import BaseModel, Field
from pydantic_ai import Agent, InstrumentationSettings
from pydantic_ai.models.openai import OpenAIChatModel
from pydantic_ai.providers.openai import OpenAIProvider
from pydantic_ai.tools import RunContext, Tool
from pydantic_ai.settings import ModelSettings
from sqlalchemy import func, select
from sqlalchemy.ext.asyncio import AsyncSession

from .models import BaseProduct, City, Member, Shop


@dataclass
class AgentDependencies:
    """Runtime dependencies passed to the agent on every run."""

    session: AsyncSession


class ProductMatch(BaseModel):
    """Represents a single product candidate returned by a search."""

    random_key: str = Field(..., description="The base product random key.")
    persian_name: str = Field(..., description="Canonical Persian name of the product.")
    english_name: str | None = Field(
        None, description="English product name when available."
    )
    similarity: float = Field(
        ..., ge=0.0, le=1.0, description="Similarity score relative to the input query."
    )


class ProductSearchResult(BaseModel):
    """Collection of ranked product matches for a customer request."""

    query: str = Field(..., description="Normalized query that was searched.")
    matches: List[ProductMatch] = Field(
        default_factory=list,
        description="Ranked list of the strongest matches (best first).",
    )


class ProductFeature(BaseModel):
    """Single flattened feature/value pair for a product."""

    name: str = Field(..., description="Feature label as stored in the catalogue.")
    value: str = Field(..., description="Human readable value for the feature.")


class FeatureLookupResult(BaseModel):
    """Complete catalogue feature map for a base product."""

    base_random_key: str = Field(..., description="Target product random key.")
    features: List[ProductFeature] = Field(
        default_factory=list,
        description="All feature/value pairs extracted from the catalogue record.",
    )
    available_features: List[str] = Field(
        default_factory=list,
        description=(
            "Convenience list of feature names to help pick the relevant attribute."
        ),
    )


class CitySellerStatistics(BaseModel):
    """Aggregated seller metrics for a specific city."""

    city_id: int | None = Field(None, description="Identifier of the city.")
    city_name: str | None = Field(None, description="Display name of the city.")
    offer_count: int = Field(..., ge=0, description="Total offers from this city.")
    distinct_shops: int = Field(
        ..., ge=0, description="Number of unique shops contributing offers."
    )
    shops_with_warranty: int = Field(
        ..., ge=0, description="Offers backed by Torob warranty."
    )
    shops_without_warranty: int = Field(
        ..., ge=0, description="Offers without Torob warranty."
    )
    min_price: int | None = Field(
        None, description="Cheapest price observed in this city."
    )
    max_price: int | None = Field(
        None, description="Most expensive price observed in this city."
    )
    average_price: float | None = Field(
        None, description="Average offer price for this city."
    )
    min_score: float | None = Field(
        None, description="Lowest shop score observed in this city."
    )
    max_score: float | None = Field(
        None, description="Highest shop score observed in this city."
    )
    average_score: float | None = Field(
        None, description="Average shop score for this city."
    )


class SellerStatistics(BaseModel):
    """Aggregated marketplace data for a base product."""

    base_random_key: str = Field(..., description="Target base product key.")
    statistic: str = Field(
        ..., description="Requested statistic key that maps to the numeric value."
    )
    city: str | None = Field(
        None,
        description="Optional Persian city name used to narrow down the statistic.",
    )
    value: float | int | None = Field(
        None, description="Numeric value for the requested statistic."
    )
    total_offers: int = Field(..., ge=0, description="Total number of offers.")
    distinct_shops: int = Field(
        ..., ge=0, description="Number of unique shops listing the product."
    )
    shops_with_warranty: int = Field(
        ..., ge=0, description="Offers sold with Torob warranty."
    )
    shops_without_warranty: int = Field(
        ..., ge=0, description="Offers sold without Torob warranty."
    )
    min_price: int | None = Field(
        None, description="Cheapest price offered across all shops."
    )
    max_price: int | None = Field(
        None, description="Most expensive price offered across all shops."
    )
    average_price: float | None = Field(
        None, description="Average price across all offers."
    )
    min_score: float | None = Field(
        None, description="Lowest shop score for the product offers."
    )
    max_score: float | None = Field(
        None, description="Highest shop score for the product offers."
    )
    average_score: float | None = Field(
        None, description="Average shop score across offers."
    )
    num_cities_with_offers: int = Field(
        ..., ge=0, description="Number of cities that list the product."
    )
    available_statistics: List[str] = Field(
        default_factory=list,
        description="List of supported statistic keys for the request.",
    )
    city_stats: List[CitySellerStatistics] = Field(
        default_factory=list,
        description="Optional per-city breakdowns supporting the statistic.",
    )


class CitySellerStatistics(BaseModel):
    """Aggregated seller metrics for a specific city."""

    city_id: int | None = Field(None, description="Identifier of the city.")
    city_name: str | None = Field(None, description="Display name of the city.")
    offer_count: int = Field(..., ge=0, description="Total offers from this city.")
    distinct_shops: int = Field(
        ..., ge=0, description="Number of unique shops contributing offers."
    )
    shops_with_warranty: int = Field(
        ..., ge=0, description="Offers backed by Torob warranty."
    )
    shops_without_warranty: int = Field(
        ..., ge=0, description="Offers without Torob warranty."
    )
    min_price: int | None = Field(
        None, description="Cheapest price observed in this city."
    )
    max_price: int | None = Field(
        None, description="Most expensive price observed in this city."
    )
    average_price: float | None = Field(
        None, description="Average offer price for this city."
    )
    min_score: float | None = Field(
        None, description="Lowest shop score observed in this city."
    )
    max_score: float | None = Field(
        None, description="Highest shop score observed in this city."
    )
    average_score: float | None = Field(
        None, description="Average shop score for this city."
    )


class SellerStatistics(BaseModel):
    """Aggregated marketplace data for a base product."""

    base_random_key: str = Field(..., description="Target base product key.")
    statistic: str = Field(
        ..., description="Requested statistic key that maps to the numeric value."
    )
    city: str | None = Field(
        None,
        description="Optional Persian city name used to narrow down the statistic.",
    )
    value: float | int | None = Field(
        None, description="Numeric value for the requested statistic."
    )
    total_offers: int = Field(..., ge=0, description="Total number of offers.")
    distinct_shops: int = Field(
        ..., ge=0, description="Number of unique shops listing the product."
    )
    shops_with_warranty: int = Field(
        ..., ge=0, description="Offers sold with Torob warranty."
    )
    shops_without_warranty: int = Field(
        ..., ge=0, description="Offers sold without Torob warranty."
    )
    min_price: int | None = Field(
        None, description="Cheapest price offered across all shops."
    )
    max_price: int | None = Field(
        None, description="Most expensive price offered across all shops."
    )
    average_price: float | None = Field(
        None, description="Average price across all offers."
    )
    min_score: float | None = Field(
        None, description="Lowest shop score for the product offers."
    )
    max_score: float | None = Field(
        None, description="Highest shop score for the product offers."
    )
    average_score: float | None = Field(
        None, description="Average shop score across offers."
    )
    num_cities_with_offers: int = Field(
        ..., ge=0, description="Number of cities that list the product."
    )
    available_statistics: List[str] = Field(
        default_factory=list,
        description="List of supported statistic keys for the request.",
    )
    city_stats: List[CitySellerStatistics] = Field(
        default_factory=list,
        description="Optional per-city breakdowns supporting the statistic.",
    )


class AgentReply(BaseModel):
    """Structured response emitted by the agent."""

    message: str | None = Field(
        None, description="Assistant message to display to the customer."
    )
    base_random_keys: List[str] = Field(
        default_factory=list,
        max_length=10,
        description="Base product keys relevant to the response (at most 10).",
    )
    member_random_keys: List[str] = Field(
        default_factory=list,
        max_length=10,
        description="Member product keys relevant to the response (at most 10).",
    )
    numeric_answer: Decimal | None = Field(
        None,
        description=(
            "When responding with a numeric seller statistic, populate this field "
            "with the exact value so the API layer can enforce digit-only replies."
        ),
    )

    def clipped(self) -> "AgentReply":
        """Return a copy trimmed to the API list length limits."""

        return AgentReply(
            message=self.message,
            base_random_keys=self.base_random_keys[:10],
            member_random_keys=self.member_random_keys[:10],
            numeric_answer=self.numeric_answer,
        )


def _configure_logfire() -> None:
    """Configure Logfire instrumentation if it has not been configured yet."""

    token = os.getenv("LOGFIRE_API_KEY")
    if token:
        logfire.configure(token=token)
    else:
        logfire.configure()


_LOGFIRE_READY = False


def _ensure_logfire() -> None:
    global _LOGFIRE_READY
    if not _LOGFIRE_READY:
        _configure_logfire()
        _LOGFIRE_READY = True


def _normalize_text(value: str) -> str:
    """Return a lightly normalised version of Persian/English text."""

    replacements = {
        "\u064a": "ی",  # Arabic Yeh -> Persian Yeh
        "\u0643": "ک",  # Arabic Kaf -> Persian Keheh
        "\u06cc": "ی",  # Farsi Yeh variant
        "\u06a9": "ک",  # Keheh variant
    }
    lowered = value.strip().lower()
    for src, dest in replacements.items():
        lowered = lowered.replace(src, dest)
    return lowered


async def _fetch_top_matches(
    session: AsyncSession, normalized_query: str, limit: int = 10
) -> Sequence[ProductMatch]:
    """Return the strongest matches for the provided search query."""

    if not normalized_query:
        return []

    similarity_name = func.greatest(
        func.similarity(BaseProduct.persian_name, normalized_query),
        func.similarity(func.coalesce(BaseProduct.english_name, ""), normalized_query),
    )

    score = similarity_name.label("score")

    stmt = (
        select(
            BaseProduct.random_key,
            BaseProduct.persian_name,
            BaseProduct.english_name,
            score,
        )
        .order_by(score.desc())
        .where(similarity_name > 0.0)
        .limit(limit)
    )

    result = await session.execute(stmt)
    matches: List[ProductMatch] = []
    for random_key, persian_name, english_name, score in result:
        matches.append(
            ProductMatch(
                random_key=random_key,
                persian_name=persian_name,
                english_name=english_name,
                similarity=float(score or 0.0),
            )
        )
    return matches


async def _find_product_by_key(
    session: AsyncSession, raw_query: str
) -> ProductMatch | None:
    """Return a direct random-key match when one exists."""

    trimmed = raw_query.strip()
    if not trimmed:
        return None

    product = await session.get(BaseProduct, trimmed)
    if product is None:
        return None

    return ProductMatch(
        random_key=product.random_key,
        persian_name=product.persian_name,
        english_name=product.english_name,
        similarity=1.0,
    )


def _flatten_features(extra_features: dict | None) -> List[tuple[str, str]]:
    """Flatten a nested JSON blob into simple feature/value pairs."""

    if not extra_features:
        return []

    flattened: List[tuple[str, str]] = []

    def _walk(prefix: str, value: object) -> None:
        if isinstance(value, dict):
            for key, nested in value.items():
                new_prefix = f"{prefix} {key}".strip()
                _walk(new_prefix, nested)
        elif isinstance(value, list):
            str_value = ", ".join(str(item) for item in value)
            flattened.append((prefix, str_value))
        else:
            flattened.append((prefix, str(value)))

    for key, value in extra_features.items():
        _walk(key, value)

    return flattened


async def _search_base_products(
    ctx: RunContext[AgentDependencies], query: str
) -> ProductSearchResult:
    """Resolve a customer request to likely base products."""

    normalized = _normalize_text(query)
    session = ctx.deps.session

    direct_match = await _find_product_by_key(session, query)
    if direct_match is not None:
        return ProductSearchResult(query=normalized, matches=[direct_match])

    matches = await _fetch_top_matches(session, normalized)
    return ProductSearchResult(query=normalized, matches=list(matches))


async def _fetch_feature_details(
    ctx: RunContext[AgentDependencies],
    base_random_key: str,
) -> FeatureLookupResult:
    """Return the full feature/value list for the requested base product."""

    normalized_key = _normalize_text(base_random_key)
    session = ctx.deps.session

    trimmed_key = base_random_key.strip()
    product = await session.get(BaseProduct, trimmed_key) if trimmed_key else None

    if product is not None:
        extra_features = product.extra_features
    else:
        stmt = select(BaseProduct.extra_features).where(
            func.lower(BaseProduct.random_key) == normalized_key
        )
        result = await session.execute(stmt)
        extra_features = result.scalar_one_or_none()

    flattened = _flatten_features(
        extra_features if isinstance(extra_features, dict) else {}
    )

    features = [ProductFeature(name=name, value=value) for name, value in flattened]
    canonical_key = trimmed_key or base_random_key

    return FeatureLookupResult(
        base_random_key=canonical_key,
        features=features,
        available_features=[feature.name for feature in features],
    )


_SELLER_STATISTICS_KEYS: List[str] = [
    "total_offers",
    "distinct_shops",
    "shops_with_warranty",
    "shops_without_warranty",
    "min_price",
    "max_price",
    "average_price",
    "min_score",
    "max_score",
    "average_score",
    "num_cities_with_offers",
]

_STATISTIC_ALIASES = {
    "offer_count": "total_offers",
    "offers": "total_offers",
    "shop_count": "distinct_shops",
}

_CITY_ROLLUP_LIMIT = 50


async def _collect_seller_statistics(
    ctx: RunContext[AgentDependencies],
    base_random_key: str,
    statistic: str,
    city: str | None = None,
) -> SellerStatistics:
    """Aggregate pricing, warranty, and score data for one base product."""

    trimmed_key = base_random_key.strip()
    requested_city = city.strip() if city else None

    canonical_stat = _STATISTIC_ALIASES.get(
        statistic.strip().lower() if statistic else "", "total_offers"
    )
    if canonical_stat not in _SELLER_STATISTICS_KEYS:
        canonical_stat = "total_offers"

    session = ctx.deps.session

    stmt = (
        select(
            Member.shop_id,
            Member.price,
            Shop.has_warranty,
            Shop.score,
            Shop.city_id,
            City.name,
        )
        .join(Shop, Shop.id == Member.shop_id)
        .join(City, City.id == Shop.city_id)
        .where(Member.base_random_key == trimmed_key)
    )

    result = await session.execute(stmt)
    offer_records = list(result)

    seen_shop_ids: set[int] = set()
    price_samples: List[int] = []
    score_samples: List[float] = []
    shops_with_warranty = 0

    city_buckets = defaultdict(
        lambda: {
            "city_id": None,
            "city_name": None,
            "offer_count": 0,
            "shops_with_warranty": 0,
            "shop_ids": set(),
            "prices": [],
            "scores": [],
        }
    )

    for shop_id, price, has_warranty, score, city_id, city_name in offer_records:
        seen_shop_ids.add(int(shop_id))
        price_value = int(price) if price is not None else None
        score_value = float(score) if score is not None else None

        if price_value is not None:
            price_samples.append(price_value)
        if score_value is not None:
            score_samples.append(score_value)
        if bool(has_warranty):
            shops_with_warranty += 1

        entry = city_buckets[city_id]
        entry["city_id"] = int(city_id) if city_id is not None else None
        entry["city_name"] = city_name
        entry["offer_count"] += 1
        entry["shops_with_warranty"] += 1 if bool(has_warranty) else 0
        entry["shop_ids"].add(int(shop_id))
        if price_value is not None:
            entry["prices"].append(price_value)
        if score_value is not None:
            entry["scores"].append(score_value)

    total_offers = len(offer_records)
    shops_without_warranty = total_offers - shops_with_warranty

    min_price = min(price_samples) if price_samples else None
    max_price = max(price_samples) if price_samples else None
    average_price = round(mean(price_samples), 2) if price_samples else None

    min_score = min(score_samples) if score_samples else None
    max_score = max(score_samples) if score_samples else None
    average_score = round(mean(score_samples), 2) if score_samples else None

    city_rollups: List[CitySellerStatistics] = []
    for entry in city_buckets.values():
        price_list: List[int] = entry.pop("prices")
        score_list: List[float] = entry.pop("scores")
        shop_ids: set[int] = entry.pop("shop_ids")
        offer_count = entry["offer_count"]
        with_warranty = entry["shops_with_warranty"]

        city_rollups.append(
            CitySellerStatistics(
                city_id=entry["city_id"],
                city_name=entry["city_name"],
                offer_count=offer_count,
                distinct_shops=len(shop_ids),
                shops_with_warranty=with_warranty,
                shops_without_warranty=offer_count - with_warranty,
                min_price=min(price_list) if price_list else None,
                max_price=max(price_list) if price_list else None,
                average_price=round(mean(price_list), 2) if price_list else None,
                min_score=min(score_list) if score_list else None,
                max_score=max(score_list) if score_list else None,
                average_score=round(mean(score_list), 2) if score_list else None,
            )
        )

    city_rollups.sort(key=lambda item: item.offer_count, reverse=True)
    matched_city: CitySellerStatistics | None = None
    if requested_city:
        normalized_city = requested_city.lower()
        for entry in city_rollups:
            if (entry.city_name or "").lower() == normalized_city:
                matched_city = entry
                break

    stat_baseline = {
        "total_offers": total_offers,
        "distinct_shops": len(seen_shop_ids),
        "shops_with_warranty": shops_with_warranty,
        "shops_without_warranty": shops_without_warranty,
        "min_price": min_price,
        "max_price": max_price,
        "average_price": average_price,
        "min_score": min_score,
        "max_score": max_score,
        "average_score": average_score,
        "num_cities_with_offers": len(city_rollups),
    }

    statistic_value: float | int | None = stat_baseline.get(canonical_stat)
    if matched_city and canonical_stat in {
        "total_offers",
        "distinct_shops",
        "shops_with_warranty",
        "shops_without_warranty",
        "min_price",
        "max_price",
        "average_price",
        "min_score",
        "max_score",
        "average_score",
    }:
        city_values = {
            "total_offers": matched_city.offer_count,
            "distinct_shops": matched_city.distinct_shops,
            "shops_with_warranty": matched_city.shops_with_warranty,
            "shops_without_warranty": matched_city.shops_without_warranty,
            "min_price": matched_city.min_price,
            "max_price": matched_city.max_price,
            "average_price": matched_city.average_price,
            "min_score": matched_city.min_score,
            "max_score": matched_city.max_score,
            "average_score": matched_city.average_score,
        }
        statistic_value = city_values.get(canonical_stat)

    if canonical_stat == "num_cities_with_offers":
        statistic_value = len(city_rollups)

    if requested_city and matched_city:
        city_rollup_slice = [matched_city]
    elif requested_city:
        city_rollup_slice = city_rollups[:_CITY_ROLLUP_LIMIT]
    else:
        city_rollup_slice = city_rollups[:_CITY_ROLLUP_LIMIT]

    return SellerStatistics(
        base_random_key=trimmed_key,
        statistic=canonical_stat,
        city=requested_city,
        value=statistic_value,
        total_offers=total_offers,
        distinct_shops=len(seen_shop_ids),
        shops_with_warranty=shops_with_warranty,
        shops_without_warranty=shops_without_warranty,
        min_price=min_price,
        max_price=max_price,
        average_price=average_price,
        min_score=min_score,
        max_score=max_score,
        average_score=average_score,
        num_cities_with_offers=len(city_rollups),
        available_statistics=list(_SELLER_STATISTICS_KEYS),
        city_stats=city_rollup_slice,
    )


_SELLER_STATISTICS_KEYS: List[str] = [
    "total_offers",
    "distinct_shops",
    "shops_with_warranty",
    "shops_without_warranty",
    "min_price",
    "max_price",
    "average_price",
    "min_score",
    "max_score",
    "average_score",
    "num_cities_with_offers",
]

_STATISTIC_ALIASES = {
    "offer_count": "total_offers",
    "offers": "total_offers",
    "shop_count": "distinct_shops",
}

_CITY_ROLLUP_LIMIT = 50


async def _collect_seller_statistics(
    ctx: RunContext[AgentDependencies],
    base_random_key: str,
    statistic: str,
    city: str | None = None,
) -> SellerStatistics:
    """Aggregate pricing, warranty, and score data for one base product."""

    trimmed_key = base_random_key.strip()
    requested_city = city.strip() if city else None

    canonical_stat = _STATISTIC_ALIASES.get(
        statistic.strip().lower() if statistic else "", "total_offers"
    )
    if canonical_stat not in _SELLER_STATISTICS_KEYS:
        canonical_stat = "total_offers"

    session = ctx.deps.session

    stmt = (
        select(
            Member.shop_id,
            Member.price,
            Shop.has_warranty,
            Shop.score,
            Shop.city_id,
            City.name,
        )
        .join(Shop, Shop.id == Member.shop_id)
        .join(City, City.id == Shop.city_id)
        .where(Member.base_random_key == trimmed_key)
    )

    result = await session.execute(stmt)
    offer_records = list(result)

    seen_shop_ids: set[int] = set()
    price_samples: List[int] = []
    score_samples: List[float] = []
    shops_with_warranty = 0

    city_buckets = defaultdict(
        lambda: {
            "city_id": None,
            "city_name": None,
            "offer_count": 0,
            "shops_with_warranty": 0,
            "shop_ids": set(),
            "prices": [],
            "scores": [],
        }
    )

    for shop_id, price, has_warranty, score, city_id, city_name in offer_records:
        seen_shop_ids.add(int(shop_id))
        price_value = int(price) if price is not None else None
        score_value = float(score) if score is not None else None

        if price_value is not None:
            price_samples.append(price_value)
        if score_value is not None:
            score_samples.append(score_value)
        if bool(has_warranty):
            shops_with_warranty += 1

        entry = city_buckets[city_id]
        entry["city_id"] = int(city_id) if city_id is not None else None
        entry["city_name"] = city_name
        entry["offer_count"] += 1
        entry["shops_with_warranty"] += 1 if bool(has_warranty) else 0
        entry["shop_ids"].add(int(shop_id))
        if price_value is not None:
            entry["prices"].append(price_value)
        if score_value is not None:
            entry["scores"].append(score_value)

    total_offers = len(offer_records)
    shops_without_warranty = total_offers - shops_with_warranty

    min_price = min(price_samples) if price_samples else None
    max_price = max(price_samples) if price_samples else None
    average_price = round(mean(price_samples), 2) if price_samples else None

    min_score = min(score_samples) if score_samples else None
    max_score = max(score_samples) if score_samples else None
    average_score = round(mean(score_samples), 2) if score_samples else None

    city_rollups: List[CitySellerStatistics] = []
    for entry in city_buckets.values():
        price_list: List[int] = entry.pop("prices")
        score_list: List[float] = entry.pop("scores")
        shop_ids: set[int] = entry.pop("shop_ids")
        offer_count = entry["offer_count"]
        with_warranty = entry["shops_with_warranty"]

        city_rollups.append(
            CitySellerStatistics(
                city_id=entry["city_id"],
                city_name=entry["city_name"],
                offer_count=offer_count,
                distinct_shops=len(shop_ids),
                shops_with_warranty=with_warranty,
                shops_without_warranty=offer_count - with_warranty,
                min_price=min(price_list) if price_list else None,
                max_price=max(price_list) if price_list else None,
                average_price=round(mean(price_list), 2) if price_list else None,
                min_score=min(score_list) if score_list else None,
                max_score=max(score_list) if score_list else None,
                average_score=round(mean(score_list), 2) if score_list else None,
            )
        )

    city_rollups.sort(key=lambda item: item.offer_count, reverse=True)
    matched_city: CitySellerStatistics | None = None
    if requested_city:
        normalized_city = requested_city.lower()
        for entry in city_rollups:
            if (entry.city_name or "").lower() == normalized_city:
                matched_city = entry
                break

    stat_baseline = {
        "total_offers": total_offers,
        "distinct_shops": len(seen_shop_ids),
        "shops_with_warranty": shops_with_warranty,
        "shops_without_warranty": shops_without_warranty,
        "min_price": min_price,
        "max_price": max_price,
        "average_price": average_price,
        "min_score": min_score,
        "max_score": max_score,
        "average_score": average_score,
        "num_cities_with_offers": len(city_rollups),
    }

    statistic_value: float | int | None = stat_baseline.get(canonical_stat)
    if matched_city and canonical_stat in {
        "total_offers",
        "distinct_shops",
        "shops_with_warranty",
        "shops_without_warranty",
        "min_price",
        "max_price",
        "average_price",
        "min_score",
        "max_score",
        "average_score",
    }:
        city_values = {
            "total_offers": matched_city.offer_count,
            "distinct_shops": matched_city.distinct_shops,
            "shops_with_warranty": matched_city.shops_with_warranty,
            "shops_without_warranty": matched_city.shops_without_warranty,
            "min_price": matched_city.min_price,
            "max_price": matched_city.max_price,
            "average_price": matched_city.average_price,
            "min_score": matched_city.min_score,
            "max_score": matched_city.max_score,
            "average_score": matched_city.average_score,
        }
        statistic_value = city_values.get(canonical_stat)

    if canonical_stat == "num_cities_with_offers":
        statistic_value = len(city_rollups)

    if requested_city and matched_city:
        city_rollup_slice = [matched_city]
    elif requested_city:
        city_rollup_slice = city_rollups[:_CITY_ROLLUP_LIMIT]
    else:
        city_rollup_slice = city_rollups[:_CITY_ROLLUP_LIMIT]

    return SellerStatistics(
        base_random_key=trimmed_key,
        statistic=canonical_stat,
        city=requested_city,
        value=statistic_value,
        total_offers=total_offers,
        distinct_shops=len(seen_shop_ids),
        shops_with_warranty=shops_with_warranty,
        shops_without_warranty=shops_without_warranty,
        min_price=min_price,
        max_price=max_price,
        average_price=average_price,
        min_score=min_score,
        max_score=max_score,
        average_score=average_score,
        num_cities_with_offers=len(city_rollups),
        available_statistics=list(_SELLER_STATISTICS_KEYS),
        city_stats=city_rollup_slice,
    )


PRODUCT_SEARCH_TOOL = Tool(
    _search_base_products,
    name="search_base_products",
    description=(
        "Use this tool to map the customer's language to actual base products. "
        "Your search string MUST be an exact substring from the latest user message. "
        "Provide that snippet from the customer request so the tool can run a fuzzy lookup. "
        "It returns up to 10 of the strongest catalogue matches (best first) with random keys and similarity scores."
    ),
)


FEATURE_LOOKUP_TOOL = Tool(
    _fetch_feature_details,
    name="get_product_feature",
    description=(
        "Use this tool after you know which base product the user means. "
        "Provide only the base product random key to receive every catalogue feature "
        "as name/value pairs along with a convenience list of feature names. "
        "Pick the attribute you need from the returned payload."
    ),
)


SELLER_STATISTICS_TOOL = Tool(
    _collect_seller_statistics,
    name="get_seller_statistics",
    description=(
        "After identifying the base product, call this to summarise seller activity. "
        "Provide the base random key, specify the statistic name you must report (for example: "
        "total_offers, min_price, average_price, max_score), and optionally pass a Persian city name "
        "to focus on that location. It returns aggregated counts, price extrema, and score summaries. "
        "Use the `value` field from the response to populate your numeric_answer and reply with digits only."
    ),
)


SELLER_STATISTICS_TOOL = Tool(
    _collect_seller_statistics,
    name="get_seller_statistics",
    description=(
        "After identifying the base product, call this to summarise seller activity. "
        "Provide the base random key, specify the statistic name you must report (for example: "
        "total_offers, min_price, average_price, max_score), and optionally pass a Persian city name "
        "to focus on that location. It returns aggregated counts, price extrema, and score summaries. "
        "Use the `value` field from the response to populate your numeric_answer and reply with digits only."
    ),
)


SYSTEM_PROMPT = (
    "You are a concise but helpful shopping assistant. Ground every answer in the product catalogue by identifying the most relevant base product before making recommendations or quoting attributes.\n\n"
    "SCENARIO GUIDE:\n"
    "- Product procurement requests: resolve the customer's wording to a single catalogue item and answer in one turn with the best-matching base random key.\n"
<<<<<<< HEAD
    "- Feature clarification requests: locate the product first, pull the complete feature list with get_product_feature, then surface the requested attribute's value directly without asking for more details.\n"
=======
    "- Feature clarification requests: locate the product first, then surface the requested attribute's value directly without asking for more details.\n"
>>>>>>> 7670e4cb
    "- Seller competition or pricing metrics: once the product is known, fetch the required statistic with get_seller_statistics and report only the numeric result.\n"
    "- Connectivity pings or other simple sanity checks may be answered with the static shortcuts provided by the API layer.\n\n"
    "GENERAL PRINCIPLES:\n"
    "- Answer deterministic product or feature questions in a single turn; do not ask clarifying questions even if confidence is modest—pick the strongest match and, if necessary, acknowledge uncertainty succinctly.\n"
    "- Always ground statements in actual catalogue data and keep explanations brief, factual, and free of invented information.\n"
    "- When a numeric seller statistic is requested, set numeric_answer to the value from get_seller_statistics and ensure the final message contains digits only with no additional text.\n"
    "- Only include product keys when they are explicitly required or necessary for the response, keeping lists trimmed to at most one base key by default.\n\n"
    "TOOL USAGE:\n"
    "- search_base_products: Call this whenever you need to resolve what product the user references. The search string MUST be an exact substring of the user's latest message. Review up to ten returned matches and choose the option whose identifiers appear verbatim in the request.\n"
<<<<<<< HEAD
    "- get_product_feature: After identifying the product, use this to retrieve catalogue features. Provide the base random key to receive the complete list of feature/value pairs and choose the attribute that answers the question.\n"
=======
    "- get_product_feature: After identifying the product, use this to retrieve catalogue features. Provide the base random key and the exact feature wording from the user to receive the closest label, its value, and all available feature names for additional context.\n"
>>>>>>> 7670e4cb
    "- get_seller_statistics: Invoke this once you know the base product and the user needs pricing, availability, or rating aggregates. Supply the product key, pick one supported statistic name, optionally add a Persian city name, then echo the returned value as your entire reply.\n"
)


@lru_cache(maxsize=1)
def get_agent() -> Agent[AgentDependencies, AgentReply]:
    """Return a configured agent instance with tool and logging support."""

    _ensure_logfire()

    model_name = os.getenv("OPENAI_MODEL", "gpt-4.1")
    model = OpenAIChatModel(
        model_name,
        provider=OpenAIProvider(
            base_url=os.getenv("OPENAI_BASE_URL"), api_key=os.getenv("OPENAI_API_KEY")
        ),
        settings=ModelSettings(temperature=0.1),
    )

    return Agent(
        model=model,
        output_type=AgentReply,
        instructions=SYSTEM_PROMPT,
        deps_type=AgentDependencies,
        tools=[PRODUCT_SEARCH_TOOL, FEATURE_LOOKUP_TOOL, SELLER_STATISTICS_TOOL],
        instrument=InstrumentationSettings(),
        name="shopping-assistant",
    )<|MERGE_RESOLUTION|>--- conflicted
+++ resolved
@@ -950,11 +950,7 @@
     "You are a concise but helpful shopping assistant. Ground every answer in the product catalogue by identifying the most relevant base product before making recommendations or quoting attributes.\n\n"
     "SCENARIO GUIDE:\n"
     "- Product procurement requests: resolve the customer's wording to a single catalogue item and answer in one turn with the best-matching base random key.\n"
-<<<<<<< HEAD
     "- Feature clarification requests: locate the product first, pull the complete feature list with get_product_feature, then surface the requested attribute's value directly without asking for more details.\n"
-=======
-    "- Feature clarification requests: locate the product first, then surface the requested attribute's value directly without asking for more details.\n"
->>>>>>> 7670e4cb
     "- Seller competition or pricing metrics: once the product is known, fetch the required statistic with get_seller_statistics and report only the numeric result.\n"
     "- Connectivity pings or other simple sanity checks may be answered with the static shortcuts provided by the API layer.\n\n"
     "GENERAL PRINCIPLES:\n"
@@ -964,11 +960,7 @@
     "- Only include product keys when they are explicitly required or necessary for the response, keeping lists trimmed to at most one base key by default.\n\n"
     "TOOL USAGE:\n"
     "- search_base_products: Call this whenever you need to resolve what product the user references. The search string MUST be an exact substring of the user's latest message. Review up to ten returned matches and choose the option whose identifiers appear verbatim in the request.\n"
-<<<<<<< HEAD
     "- get_product_feature: After identifying the product, use this to retrieve catalogue features. Provide the base random key to receive the complete list of feature/value pairs and choose the attribute that answers the question.\n"
-=======
-    "- get_product_feature: After identifying the product, use this to retrieve catalogue features. Provide the base random key and the exact feature wording from the user to receive the closest label, its value, and all available feature names for additional context.\n"
->>>>>>> 7670e4cb
     "- get_seller_statistics: Invoke this once you know the base product and the user needs pricing, availability, or rating aggregates. Supply the product key, pick one supported statistic name, optionally add a Persian city name, then echo the returned value as your entire reply.\n"
 )
 
